"use client";

import { useState, useEffect } from 'react';

// Modular Q&A thread: store previous conversations with title and collapsed state
// (moved up for type safety)
type Conversation = { title: string; conversation: { question: string; answer: string }[]; collapsed: boolean };

// Version 2.6.0: Modular localStorage persistence for conversations
function useLocalStorageConversations(key: string, initialValue: Conversation[]) {
  // SSR-safe: always initialize with initialValue
  const [value, setValue] = useState<Conversation[]>(initialValue);

  // Load from localStorage on client only
  useEffect(() => {
    if (typeof window !== 'undefined') {
      const item = window.localStorage.getItem(key);
      if (item) setValue(JSON.parse(item));
    }
    // eslint-disable-next-line
  }, [key]);

  // Save to localStorage on value change
  useEffect(() => {
    if (typeof window !== 'undefined') {
      window.localStorage.setItem(key, JSON.stringify(value));
    }
  }, [key, value]);

  return [value, setValue] as const;
}

import { AppHeader } from '@/components/AppHeader';
import { FileUploadCard } from '@/components/FileUploadCard';
import { QueryInputCard } from '@/components/QueryInputCard';
import { AnswerDisplayCard } from '@/components/AnswerDisplayCard';
import { VisualizationCard } from '@/components/VisualizationCard';
import { AudioControlsCard } from '@/components/AudioControlsCard';
import { DarkModeToggle } from '@/components/DarkModeToggle'; // Version 1.0 modular import

import { analyzeUploadedContent, type AnalyzeUploadedContentOutput } from '@/ai/flows/analyze-uploaded-content';
import { answerWithWebSearch, type AnswerWithWebSearchOutput } from '@/ai/flows/answer-with-web-search';
import { generateImage as generateImageFlow, type GenerateImageOutput } from '@/ai/flows/generate-image-flow';
import { useToast } from "@/hooks/use-toast";
import { useSpeech } from '@/hooks/useSpeech';

// Combined type for answer data, including potential image URI
type CombinedAnswerData = (AnalyzeUploadedContentOutput | AnswerWithWebSearchOutput) & { 
  generatedImageUri?: string;
  requiresWebSearch?: boolean; // Added for API compatibility
};

// Helper: Detect if the answer indicates the file/image is not relevant
function shouldFallbackToWebSearch(answer: string): boolean {
  return /not relevant to the question|does not contain information|cannot provide instructions|image provided does not contain|file provided does not contain|I am sorry, but the image|I am sorry, but the file|no relevant information|does not answer your question|unable to answer based on the provided/i.test(answer);
}

// Helper: Parse JSON answers and extract the 'answer' field
function extractAnswer(raw: any): { answer: string, sources: string[] } {
  if (typeof raw === 'string') {
    try {
      // Security: Only parse if it looks like a JSON object
      if (raw.trim().startsWith('{') && raw.trim().endsWith('}')) {
        const parsed = JSON.parse(raw);
        if (typeof parsed === 'object' && parsed.answer) {
          return { answer: parsed.answer, sources: Array.isArray(parsed.sources) ? parsed.sources : [] };
        }
      }
    } catch {
      // Not JSON, return as is
      return { answer: raw, sources: [] };
    }
    return { answer: raw, sources: [] };
  } else if (typeof raw === 'object' && raw !== null && raw.answer) {
    return { answer: raw.answer, sources: Array.isArray(raw.sources) ? raw.sources : [] };
  }
  return { answer: String(raw), sources: [] };
}

export default function InsightFlowPage() {
  const [currentFile, setCurrentFile] = useState<{ name: string; type: string; dataUri: string; preview?: string } | null>(null);
  const [question, setQuestion] = useState<string>("");
  const [answerData, setAnswerData] = useState<CombinedAnswerData | null>(null);
  // Modular Q&A thread: persistent history
  const [qaHistory, setQaHistory] = useState<{ question: string; answer: string }[]>([]);
  // Modular: store previous conversations with title and collapsed state
  type Conversation = { title: string; conversation: { question: string; answer: string }[]; collapsed: boolean };
  const [conversations, setConversations] = useLocalStorageConversations('insightflow_conversations', []);
  const [renamingIdx, setRenamingIdx] = useState<number | null>(null);
  const [renameValue, setRenameValue] = useState<string>("");
  const [isLoading, setIsLoading] = useState<boolean>(false);
  const { toast } = useToast();

  const speech = useSpeech();

  useEffect(() => {
    if (speech.transcript) {
      setQuestion(speech.transcript);
    }
  }, [speech.transcript]);

  useEffect(() => {
    if (speech.error) {
      if (speech.error.error === 'Speech synthesis error' && speech.error.message === 'interrupted') {
        toast({
          title: "Speech Interrupted",
          description: "Speech was interrupted. You may continue or try again.",
          variant: "default", // Use normal color, not destructive
        });
      } else {
        toast({
          title: "Speech Error",
          description: `${speech.error.error}${speech.error.message ? `: ${speech.error.message}` : ''}`,
          variant: "destructive",
        });
      }
    }
  }, [speech.error, toast]);


  const handleFileChange = (file: { name: string; type: string; dataUri: string } | null) => {
    setCurrentFile(file);
    setAnswerData(null);
    if (!file) {
      toast({ title: "File removed", description: "The uploaded file has been cleared." });
    }
  };

  /**
   * Version 1.9: Modular API-based query handler
   * This implementation uses the dedicated API route instead of direct function calls
   * to properly separate client and server logic.
   */
  const handleQuerySubmit = async () => {
    if (!question.trim()) {
      toast({ title: "Empty question", description: "Please enter a question.", variant: "destructive" });
      return;
    }
    setIsLoading(true);
    setAnswerData(null);
    let finalAnswerData: CombinedAnswerData | null = null;

    const detectLanguage = (text: string) => {
      // Simple check: Hindi Unicode range
      return /[\u0900-\u097F]/.test(text) ? 'hi-IN' : 'en-US';
    };
    const questionLanguage = detectLanguage(question);

    try {
      // Build context from all previous Q&A in current thread
      const contextQA = qaHistory.map((qa, idx) => `Q${idx+1}: ${qa.question}\nA${idx+1}: ${qa.answer}`).join('\n');
<<<<<<< HEAD
      const fullContext = `Conversation history:\n${contextQA}${qaHistory.length ? '\n' : ''}Q${qaHistory.length+1}: ${question}`;
      
      // Prepare request payload for the API
      const requestData = {
        question: fullContext || question,
        fileDataUri: currentFile?.dataUri,
        fileType: currentFile?.type,
        requiresWebSearch: !currentFile // Auto web search if no file
      };
=======
      const fullContext = `${systemPrompt}\nConversation history:\n${contextQA}${qaHistory.length ? '\n' : ''}Q${qaHistory.length+1}: ${question}`;
      if (currentFile) {
        // Pass full context to backend/LLM
        const getFileContentForAnalysis = (file: typeof currentFile) => {
          if (!file) return '';
          if (
            file.type === 'application/vnd.openxmlformats-officedocument.spreadsheetml.sheet' ||
            file.type === 'application/vnd.openxmlformats-officedocument.wordprocessingml.document' ||
            file.type === 'application/zip' ||
            file.type === 'text/plain'
          ) {
            return file.preview || '';
          }
          return file.dataUri;
        };
        const analysisResult = await analyzeUploadedContent({
          fileDataUri: getFileContentForAnalysis(currentFile),
          question: fullContext,
          fileType: currentFile.type
        });
        finalAnswerData = analysisResult;
>>>>>>> afd4fb5b

      // Call our new API endpoint
      const response = await fetch('/api/ask', {
        method: 'POST',
        headers: {
          'Content-Type': 'application/json',
        },
        body: JSON.stringify(requestData),
      });

      if (!response.ok) {
        const errorData = await response.json().catch(() => ({}));
        throw new Error(errorData.error || `Server error: ${response.status}`);
      }

      const apiResponse = await response.json();
      
      // Set intermediate loading message if web search is needed
      if (apiResponse.requiresWebSearch) {
        setAnswerData({ 
          answer: "I could not find your query in this file so I will be searching internet now. Please stand by.", 
          sources: [],
          requiresWebSearch: true,
          requiresImageGeneration: false 
        });
      }
      
      finalAnswerData = apiResponse;
      setAnswerData(finalAnswerData);

      // Append to Q&A history
      if (finalAnswerData && question) {
        const extractedQA = extractAnswer(finalAnswerData);
        setQaHistory(prev => [...prev, { question, answer: extractedQA.answer ?? "" }]);
      }

      // Handle speech synthesis if available
      if (finalAnswerData && finalAnswerData.answer && speech.supported) {
        const answerLang = (questionLanguage || 'en-US');
        speech.speak(finalAnswerData.answer, answerLang);
      }

    } catch (error) {
      console.error("Error processing query:", error);
      const errorMessage = error instanceof Error ? error.message : "An unknown error occurred.";
      toast({
        title: "AI Error",
        description: `Failed to get an answer: ${errorMessage}`,
        variant: "destructive",
      });
      const errorAnswer = { 
        answer: `Sorry, I encountered an error: ${errorMessage}`, 
        sources: [], 
        requiresWebSearch: false,
        requiresImageGeneration: false 
      };
      setAnswerData(errorAnswer);
      if (speech.supported) {
        speech.speak(errorAnswer.answer, questionLanguage || 'en-US');
      }
    } finally {
      setIsLoading(false);
    }
  };

  // EDA trigger state
  const [isEDAloading, setEDAloading] = useState<boolean>(false);
  const [edaResult, setEdaResult] = useState<CombinedAnswerData | null>(null);
  const showEDAButton = currentFile && currentFile.type === 'text/csv';

  /**
   * Version 1.9: Modular API-based EDA handler
   * Uses the same API endpoint with a special EDA question
   */
  const handleEDA = async () => {
    if (!currentFile) return;
    setEDAloading(true);
    setEdaResult(null);
    try {
<<<<<<< HEAD
      // Call our API endpoint with EDA request
      const response = await fetch('/api/ask', {
        method: 'POST',
        headers: {
          'Content-Type': 'application/json',
        },
        body: JSON.stringify({
          question: 'Run EDA on this file and provide a comprehensive analysis',
          fileDataUri: currentFile.dataUri,
          fileType: currentFile.type,
          requiresWebSearch: false
        }),
=======
      const getFileContentForAnalysis = (file: typeof currentFile) => {
        if (!file) return '';
        if (
          file.type === 'text/csv' && file.preview
        ) {
          return file.preview;
        }
        return file.dataUri;
      };
      const analysisResult = await analyzeUploadedContent({
        fileDataUri: getFileContentForAnalysis(currentFile),
        question: 'Run EDA',
        fileType: currentFile.type,
>>>>>>> afd4fb5b
      });

      if (!response.ok) {
        const errorData = await response.json().catch(() => ({}));
        throw new Error(errorData.error || `Server error: ${response.status}`);
      }

      const analysisResult = await response.json();
      setEdaResult(analysisResult);
      toast({ title: "EDA Complete", description: "Exploratory Data Analysis has completed for your CSV file." });
    } catch (error) {
      const errorMessage = error instanceof Error ? error.message : "Unknown error during EDA.";
      toast({ title: "EDA Error", description: errorMessage, variant: "destructive" });
    } finally {
      setEDAloading(false);
    }
  };

  return (
    <div className="min-h-screen w-full bg-gradient-to-br from-blue-50 via-white to-indigo-50 font-sans">
      <header className="w-full py-6 px-4 flex flex-col gap-1 items-start bg-white/80 dark:bg-gray-900 shadow-sm mb-6">
  <div className="w-full flex flex-row items-center justify-between">
    <span className="text-2xl font-extrabold text-blue-800 dark:text-blue-100 tracking-tight">InsightFlow</span>
    <DarkModeToggle />
  </div>
  <div className="mt-1 text-sm text-blue-900/70 dark:text-gray-400 font-medium">AI-powered file analysis and Q&A</div>
</header>
      <main className="w-full max-w-7xl mx-auto flex flex-row gap-8 px-4 md:px-0">
        {/* Left Panel */}
        <div className="flex flex-col gap-6 max-w-xs w-full md:w-1/4 overflow-y-auto">
          <FileUploadCard onFileChange={handleFileChange} currentFile={currentFile} />
          <QueryInputCard
            question={question}
            setQuestion={setQuestion}
            onSubmit={handleQuerySubmit}
            isLoading={isLoading}
            speechControl={speech}
          />
          <AudioControlsCard speechControl={speech} />
        </div>
        {/* Middle Panel: Q&A, Answer, EDA, Follow-up */}
        <div className="flex-1 flex flex-col gap-6 w-full md:w-2/4">
          {/* Q&A thread: show all Q&A pairs */}
          <div className="space-y-4">
            {qaHistory.map((qa, idx) => (
              <div key={idx} className="border rounded p-4 bg-white/70">
                <div className="font-semibold text-primary mb-1">Q{idx + 1}: {qa.question}</div>
                <div className="text-gray-900">{qa.answer}</div>
              </div>
            ))}
          </div>
          {/* Show latest answer in card (for speech, etc) */}
          {answerData && (
            <AnswerDisplayCard
              answerData={answerData}
              isLoading={isLoading}
              speechControl={speech}
            />
          )}
          {/* EDA Button for CSVs only - always visible in middle panel when applicable */}
          {showEDAButton && !edaResult && (
            <button
              className={`w-full mt-2 py-2 px-4 rounded bg-primary text-white font-semibold ${isEDAloading ? 'opacity-60 cursor-not-allowed' : 'hover:bg-primary/80'}`}
              onClick={handleEDA}
              disabled={isEDAloading || isLoading}
              aria-label="Run EDA"
            >
              {isEDAloading ? 'Running EDA...' : 'Run EDA (CSV Only)'}
            </button>
          )}
          {/* Modular EDA: Only show VisualizationCard after EDA is run and result is available */}
          {showEDAButton && edaResult && (
            <VisualizationCard csvDataUri={currentFile.dataUri} />
          )}
          {/* Follow-up Questions Button: Only show after first answer for uploaded file */}
          {currentFile && answerData && (
            <button
              className="w-full mt-2 py-2 px-4 rounded bg-secondary text-primary font-semibold border border-primary hover:bg-primary/10"
              onClick={() => {
                setQuestion("");
                setAnswerData(null);
              }}
              aria-label="Ask Follow-up Question"
            >
              Ask Follow-up Question
            </button>
          )}
        </div>
        {/* Right Panel: Conversation history and actions */}
        <div className="flex flex-col gap-6 max-w-xs w-full md:w-1/4 overflow-y-auto">
          {/* Conversation History */}
          {conversations.length > 0 && (
            <div className="mb-4">
              <div className="flex items-center justify-between mb-2">
                <div className="font-bold text-md text-primary">Previous Conversations</div>
                <button
                  className="py-1 px-3 rounded bg-green-600 text-white text-xs font-semibold border border-green-800 hover:bg-green-700"
                  onClick={() => {
                    // Export all conversations and current thread (if any)
                    const exportData = [
                      ...conversations.map(({ title, conversation }) => ({ title, conversation })),
                      ...(qaHistory.length > 0 ? [{ title: 'Current Conversation', conversation: qaHistory }] : [])
                    ];
                    const blob = new Blob([JSON.stringify(exportData, null, 2)], { type: 'application/json' });
                    const url = URL.createObjectURL(blob);
                    const a = document.createElement('a');
                    a.href = url;
                    a.download = `conversations_${new Date().toISOString()}.json`;
                    document.body.appendChild(a);
                    a.click();
                    document.body.removeChild(a);
                    URL.revokeObjectURL(url);
                  }}
                  aria-label="Export History"
                >
                  Export History
                </button>
              </div>
              <div className="space-y-2 max-h-64 overflow-y-auto">
                {conversations.map((conv, cIdx) => (
                  <div
                    key={cIdx}
                    className="border rounded p-2 bg-gray-50 transition relative"
                    aria-label="Run EDA"
                  >
                    {/* Collapse/expand and rename controls */}
                    <div className="flex items-center justify-between mb-1">
                      {renamingIdx === cIdx ? (
                        <input
                          className="border px-2 py-1 rounded text-primary font-semibold w-2/3"
                          value={renameValue}
                          autoFocus
                          onChange={e => setRenameValue(e.target.value)}
                          onBlur={() => {
                            setConversations(prev => prev.map((c, idx) => idx === cIdx ? { ...c, title: renameValue || c.title } : c));
                            setRenamingIdx(null);
                          }}
                          onKeyDown={e => {
                            if (e.key === 'Enter') {
                              setConversations(prev => prev.map((c, idx) => idx === cIdx ? { ...c, title: renameValue || c.title } : c));
                              setRenamingIdx(null);
                            }
                          }}
                        />
                      ) : (
                        <span className="font-semibold text-primary cursor-pointer" title="Click to rename" onClick={() => { setRenamingIdx(cIdx); setRenameValue(conv.title); }}>{conv.title}</span>
                      )}
                      <div className="flex items-center gap-2">
                        <button
                          className="text-xs text-blue-700 hover:underline"
                          onClick={() => setConversations(prev => prev.map((c, idx) => idx === cIdx ? { ...c, collapsed: !c.collapsed } : c))}
                          aria-label={conv.collapsed ? 'Expand thread' : 'Collapse thread'}
                        >
                          {conv.collapsed ? 'Expand' : 'Collapse'}
                        </button>
                        <button
                          className="text-xs text-green-700 hover:underline"
                          title="Click to revisit and continue this conversation"
                          onClick={() => {
                            setQaHistory(conv.conversation);
                            setConversations(prev => prev.filter((_, i) => i !== cIdx));
                            setQuestion("");
                            setAnswerData(null);
                          }}
                          aria-label={`Revisit conversation ${cIdx + 1}`}
                        >
                          Continue
                        </button>
                      </div>
                    </div>
                    {!conv.collapsed && (
                      <div>
                        {conv.conversation.map((qa, idx) => (
                          <div key={idx} className="mb-1">
                            <span className="font-semibold text-primary">Q{idx + 1}:</span> {qa.question}
                            <div className="ml-4 text-gray-900">{qa.answer}</div>
                          </div>
                        ))}
                      </div>
                    )}
                  </div>
                ))}
              </div>
            </div>
          )}
          {/* New Question Button: Always visible if there is any Q&A history */}
          {qaHistory.length > 0 && (
            <button
              className="w-full mt-2 py-2 px-4 rounded bg-blue-500 text-white font-semibold border border-blue-700 hover:bg-blue-600"
              onClick={() => {
                setConversations(prev => qaHistory.length > 0 ? [...prev, { title: `Conversation ${prev.length + 1}`, conversation: qaHistory, collapsed: true }] : prev);
                setQaHistory([]);
                setQuestion("");
                setAnswerData(null);
                setCurrentFile(null); // Auto-clear the loaded file when starting a new conversation
              }}
              aria-label="Start New Question"
            >
              New Question
            </button>
          )}
          {/* Erase History Button: Always visible if there is any Q&A/conversation history */}
          {(qaHistory.length > 0 || conversations.length > 0) && (
            <button
              className="w-full mt-2 py-2 px-4 rounded bg-red-500 text-white font-semibold border border-red-700 hover:bg-red-600"
              onClick={() => {
                setQaHistory([]);
                setConversations([]);
                setQuestion("");
                setAnswerData(null);
              }}
              aria-label="Erase History"
            >
              Erase History
            </button>
          )}
        </div>
      </main>
      <footer className="text-center p-4 text-sm text-muted-foreground border-t border-border">
        &copy; {new Date().getFullYear()} InsightFlow. All rights reserved.
      </footer>
    </div>
  );
}<|MERGE_RESOLUTION|>--- conflicted
+++ resolved
@@ -149,17 +149,6 @@
     try {
       // Build context from all previous Q&A in current thread
       const contextQA = qaHistory.map((qa, idx) => `Q${idx+1}: ${qa.question}\nA${idx+1}: ${qa.answer}`).join('\n');
-<<<<<<< HEAD
-      const fullContext = `Conversation history:\n${contextQA}${qaHistory.length ? '\n' : ''}Q${qaHistory.length+1}: ${question}`;
-      
-      // Prepare request payload for the API
-      const requestData = {
-        question: fullContext || question,
-        fileDataUri: currentFile?.dataUri,
-        fileType: currentFile?.type,
-        requiresWebSearch: !currentFile // Auto web search if no file
-      };
-=======
       const fullContext = `${systemPrompt}\nConversation history:\n${contextQA}${qaHistory.length ? '\n' : ''}Q${qaHistory.length+1}: ${question}`;
       if (currentFile) {
         // Pass full context to backend/LLM
@@ -181,35 +170,58 @@
           fileType: currentFile.type
         });
         finalAnswerData = analysisResult;
->>>>>>> afd4fb5b
-
-      // Call our new API endpoint
-      const response = await fetch('/api/ask', {
-        method: 'POST',
-        headers: {
-          'Content-Type': 'application/json',
-        },
-        body: JSON.stringify(requestData),
-      });
-
-      if (!response.ok) {
-        const errorData = await response.json().catch(() => ({}));
-        throw new Error(errorData.error || `Server error: ${response.status}`);
-      }
-
-      const apiResponse = await response.json();
-      
-      // Set intermediate loading message if web search is needed
-      if (apiResponse.requiresWebSearch) {
-        setAnswerData({ 
-          answer: "I could not find your query in this file so I will be searching internet now. Please stand by.", 
-          sources: [],
-          requiresWebSearch: true,
-          requiresImageGeneration: false 
-        });
+
+        // Always extract the answer for further checks
+        const extracted = extractAnswer(analysisResult);
+
+        // If backend signals web search is needed, trigger it automatically
+        if ('requiresWebSearch' in analysisResult && analysisResult.requiresWebSearch) {
+          setAnswerData({ answer: "I could not find your query in this file so I will be searching internet now. Please stand by.", sources: [] });
+          const lastRelevant = [...qaHistory].reverse().find(qa => !/follow[- ]?up|search|internet|context|find out|look at/i.test(qa.question));
+          const webSearchQuery = lastRelevant ? lastRelevant.question : question;
+          finalAnswerData = await answerWithWebSearch({ question: webSearchQuery });
+        } else if (
+          extracted.answer &&
+          (shouldFallbackToWebSearch(extracted.answer) || (Array.isArray(extracted.sources) && extracted.sources.some(s => /search|web search/i.test(s))))
+        ) {
+          setAnswerData({ answer: "I could not find your query in this file so I will be searching internet now. Please stand by.", sources: [] });
+          finalAnswerData = await answerWithWebSearch({ question });
+        } else {
+          // Use the extracted answer for display
+          setAnswerData(extracted);
+        }
+
+        // Type guard for requiresImageGeneration and imageGenerationPrompt
+        if (
+          finalAnswerData &&
+          typeof finalAnswerData === 'object' &&
+          'requiresImageGeneration' in finalAnswerData &&
+          (finalAnswerData as any).requiresImageGeneration &&
+          'imageGenerationPrompt' in finalAnswerData &&
+          (finalAnswerData as any).imageGenerationPrompt &&
+          (currentFile.type === 'application/pdf' || currentFile.type === 'application/vnd.openxmlformats-officedocument.wordprocessingml.document')
+        ) {
+          try {
+            toast({ title: "Generating Image", description: "Please wait while the AI creates a visual representation." });
+            const imageResult: GenerateImageOutput = await generateImageFlow({
+              documentDataUri: currentFile.dataUri,
+              prompt: (finalAnswerData as any).imageGenerationPrompt,
+            });
+            if (imageResult.imageDataUri) {
+              (finalAnswerData as any).generatedImageUri = imageResult.imageDataUri;
+            }
+          } catch (imageError) {
+            toast({ title: "Image Generation Error", description: "Failed to generate image." });
+          }
+        }
+      } else {
+        // No file: always use context for web search
+        // Try to extract the last non-follow-up question for web search
+        const lastRelevant = [...qaHistory].reverse().find(qa => !/follow[- ]?up|search|internet|context|find out|look at/i.test(qa.question));
+        const webSearchQuery = lastRelevant ? lastRelevant.question : question;
+        finalAnswerData = await answerWithWebSearch({ question: webSearchQuery });
       }
       
-      finalAnswerData = apiResponse;
       setAnswerData(finalAnswerData);
 
       // Append to Q&A history
@@ -261,20 +273,6 @@
     setEDAloading(true);
     setEdaResult(null);
     try {
-<<<<<<< HEAD
-      // Call our API endpoint with EDA request
-      const response = await fetch('/api/ask', {
-        method: 'POST',
-        headers: {
-          'Content-Type': 'application/json',
-        },
-        body: JSON.stringify({
-          question: 'Run EDA on this file and provide a comprehensive analysis',
-          fileDataUri: currentFile.dataUri,
-          fileType: currentFile.type,
-          requiresWebSearch: false
-        }),
-=======
       const getFileContentForAnalysis = (file: typeof currentFile) => {
         if (!file) return '';
         if (
@@ -288,15 +286,7 @@
         fileDataUri: getFileContentForAnalysis(currentFile),
         question: 'Run EDA',
         fileType: currentFile.type,
->>>>>>> afd4fb5b
       });
-
-      if (!response.ok) {
-        const errorData = await response.json().catch(() => ({}));
-        throw new Error(errorData.error || `Server error: ${response.status}`);
-      }
-
-      const analysisResult = await response.json();
       setEdaResult(analysisResult);
       toast({ title: "EDA Complete", description: "Exploratory Data Analysis has completed for your CSV file." });
     } catch (error) {
